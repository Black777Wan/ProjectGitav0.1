--- conflicted
+++ resolved
@@ -1,29 +1,25 @@
-import React from 'react';
+import React from 'react'; // Keep React import
 import { 
   FiBold, 
   FiItalic, 
   FiCode, 
   FiList, 
   FiLink, 
-  FiAlignLeft,
+  FiAlignLeft, // This one seems unused, but harmless to keep for now
   FiType,
   FiHash,
   FiFileText,
   FiCheckSquare,
-  FiMic,
-  FiPlay, // For Record button
-  FiStop  // For Stop button
+  // FiMic, // Not used directly, isRecordingActive triggers FiPlay/FiStop
+  FiPlay, 
+  FiStop
 } from 'react-icons/fi';
 import { useLexicalComposerContext } from '@lexical/react/LexicalComposerContext';
 import { invoke } from '@tauri-apps/api/tauri';
 import { v4 as uuidv4 } from 'uuid';
 import { useAudioRecordingStore } from '../../../stores/audioRecordingStore';
-<<<<<<< HEAD
-import { useEffect, useRef } from 'react'; // Removed useState as it's not directly used here now
-import { getAudioDirectory } from '../../../api/fileSystem'; // Import getAudioDirectory
-=======
-import { useEffect, useRef, useState } from 'react'; // Added useEffect, useRef, useState
->>>>>>> 444bc3ef
+import { useEffect, useRef } from 'react'; // Keep from jules_wip (useState removed)
+import { getAudioDirectory } from '../../../api/fileSystem'; // Keep from jules_wip
 import {
   FORMAT_TEXT_COMMAND,
   $getSelection,
@@ -32,21 +28,15 @@
 import {
   INSERT_UNORDERED_LIST_COMMAND,
   INSERT_ORDERED_LIST_COMMAND,
-  INSERT_CHECK_LIST_COMMAND, // Added for task lists
+  INSERT_CHECK_LIST_COMMAND,
 } from '@lexical/list';
 import { $setBlocksType } from '@lexical/selection';
 import { $createHeadingNode } from '@lexical/rich-text';
 import { TOGGLE_LINK_COMMAND } from '@lexical/link';
-
-// Assuming custom command path - user will need to verify/adjust
-// If BlockReferencePlugin.tsx exports it:
 import { INSERT_BLOCK_REFERENCE_COMMAND } from '../plugins/BlockReferencePlugin';
-// Or if it's in a central commands file:
-// import { INSERT_BLOCK_REFERENCE_COMMAND } from '../commands';
 
 
 interface EditorToolbarProps {
-  // isRecording is now from Zustand store
   currentNoteId: string;
 }
 
@@ -62,21 +52,19 @@
   const recordingIntervalRef = useRef<NodeJS.Timeout | null>(null);
   const currentRecordingIdFromStore = useAudioRecordingStore((state) => state.currentRecordingId);
 
-
   // Timer effect
   useEffect(() => {
     if (isRecordingActive && recordingStartTimeClient) {
       recordingIntervalRef.current = setInterval(() => {
         const offset = Date.now() - recordingStartTimeClient;
         storeActions.setOffsetMs(offset);
-      }, 250); // Update every 250ms for smoother display
+      }, 250); 
     } else {
       if (recordingIntervalRef.current) {
         clearInterval(recordingIntervalRef.current);
         recordingIntervalRef.current = null;
       }
     }
-    // Cleanup interval on component unmount or when recording stops
     return () => {
       if (recordingIntervalRef.current) {
         clearInterval(recordingIntervalRef.current);
@@ -88,28 +76,21 @@
 
   const handleToggleRecording = async () => {
     if (!isRecordingActive) {
-      // Start recording
+      // Start recording (jules_wip version)
       const newRecordingId = uuidv4();
       try {
-<<<<<<< HEAD
         const audioDir = await getAudioDirectory();
-        // The backend saves as audio_dir/{recording_id}.wav. Rust's Path::join handles separators.
-        const anticipatedFilePath = `${audioDir}/${newRecordingId}.wav`;
-
-        console.log(`Starting recording for note: ${currentNoteId}, recordingId: ${newRecordingId}, path: ${anticipatedFilePath}`);
+        // The backend saves as audio_dir/{recording_id}.wav (or other format based on backend)
+        // This path is anticipated for use by other components (e.g. AudioBlockNode via store)
+        // Ensure the extension matches what the backend actually saves. Assuming .wav for now.
+        const anticipatedFilePath = `${audioDir}/${newRecordingId}.wav`; 
+
+        console.log(`Starting recording for note: ${currentNoteId}, recordingId: ${newRecordingId}, anticipated path: ${anticipatedFilePath}`);
         await invoke('start_recording', { noteId: currentNoteId, recordingId: newRecordingId });
         storeActions.startRecording(newRecordingId, anticipatedFilePath); // Pass filePath to store
       } catch (err) {
         console.error('Failed to start recording:', err);
         // TODO: Show error to user, maybe reset UI state if start failed critically
-=======
-        console.log(`Starting recording for note: ${currentNoteId}, recordingId: ${newRecordingId}`);
-        await invoke('start_recording', { noteId: currentNoteId, recordingId: newRecordingId });
-        storeActions.startRecording(newRecordingId);
-      } catch (err) {
-        console.error('Failed to start recording:', err);
-        // TODO: Show error to user
->>>>>>> 444bc3ef
       }
     } else {
       // Stop recording
@@ -124,8 +105,7 @@
         }
       } else {
         console.warn("Stop recording called but no currentRecordingId in store.");
-        // Fallback to stop client state if backend somehow failed to start or ID was lost
-        storeActions.stopRecording();
+        storeActions.stopRecording(); // Fallback to stop client state
       }
     }
   };
@@ -140,23 +120,23 @@
   const formatBold = () => {
     editor.dispatchCommand(FORMAT_TEXT_COMMAND, 'bold');
   };
-  
+
   const formatItalic = () => {
     editor.dispatchCommand(FORMAT_TEXT_COMMAND, 'italic');
   };
-  
+
   const formatCode = () => {
     editor.dispatchCommand(FORMAT_TEXT_COMMAND, 'code');
   };
-  
+
   const formatBulletList = () => {
     editor.dispatchCommand(INSERT_UNORDERED_LIST_COMMAND, undefined);
   };
-  
+
   const formatNumberList = () => {
     editor.dispatchCommand(INSERT_ORDERED_LIST_COMMAND, undefined);
   };
-  
+
   const formatHeading = (level: 1 | 2 | 3 | 4 | 5 | 6) => {
     const tag = `h${level}` as 'h1' | 'h2' | 'h3' | 'h4' | 'h5' | 'h6';
     editor.update(() => {
@@ -176,9 +156,9 @@
 
   const insertCheckList = () => {
     editor.dispatchCommand(INSERT_CHECK_LIST_COMMAND, undefined);
-<<<<<<< HEAD
-  };
-
+  };
+
+  // Single version of insertBlockReference
   const insertBlockReference = () => {
     const blockId = prompt("Enter Block ID to reference (e.g., b_12345):");
     if (!blockId) return;
@@ -186,133 +166,94 @@
     const noteId = prompt("Enter Note ID of the block (optional, defaults to current note if handled by plugin):") || "";
     const previewText = prompt("Enter preview text for the reference (optional):") || `Ref: ${noteId ? noteId + "#" : ""}${blockId}`;
 
-    // The payload type { blockId: string, noteId: string, previewText: string }
-    // should match what INSERT_BLOCK_REFERENCE_COMMAND expects.
-    // If noteId is empty, the plugin might default to the current note or handle it.
     editor.dispatchCommand(INSERT_BLOCK_REFERENCE_COMMAND, { blockId, noteId, previewText });
-=======
->>>>>>> 444bc3ef
-  };
-
-  const insertBlockReference = () => {
-    const blockId = prompt("Enter Block ID to reference (e.g., b_12345):");
-    if (!blockId) return;
-
-    const noteId = prompt("Enter Note ID of the block (optional, defaults to current note if handled by plugin):") || "";
-    const previewText = prompt("Enter preview text for the reference (optional):") || `Ref: ${noteId ? noteId + "#" : ""}${blockId}`;
-
-    // The payload type { blockId: string, noteId: string, previewText: string }
-    // should match what INSERT_BLOCK_REFERENCE_COMMAND expects.
-    // If noteId is empty, the plugin might default to the current note or handle it.
-    editor.dispatchCommand(INSERT_BLOCK_REFERENCE_COMMAND, { blockId, noteId, previewText });
-  };
-
-  // const createAudioTimestamp = () => { // This function is now obsolete
-  //   if (!isRecordingActive) return;
-  //   console.log('Create audio timestamp');
-  // };
-  
-  // const createAudioTimestamp = () => { // This function is now obsolete
-  //   if (!isRecordingActive) return;
-  //   console.log('Create audio timestamp');
-  // };
+  };
 
   return (
-    <div className="flex items-center justify-between p-2 border-b border-obsidian-border bg-obsidian-bg">
+    <div className="flex items-center justify-between p-2 border-b border-light-border dark:border-obsidian-border bg-light-bg dark:bg-obsidian-bg text-light-text dark:text-obsidian-text">
       <div className="flex space-x-1">
-        {/* Existing formatting buttons */}
         <button 
           onClick={formatBold}
-          className="p-1.5 rounded hover:bg-obsidian-hover"
+          className="p-1.5 rounded hover:bg-light-hover dark:hover:bg-obsidian-hover"
           title="Bold"
         >
           <FiBold />
         </button>
         <button 
           onClick={formatItalic}
-          className="p-1.5 rounded hover:bg-obsidian-hover"
+          className="p-1.5 rounded hover:bg-light-hover dark:hover:bg-obsidian-hover"
           title="Italic"
         >
           <FiItalic />
         </button>
         <button 
           onClick={formatCode}
-          className="p-1.5 rounded hover:bg-obsidian-hover"
+          className="p-1.5 rounded hover:bg-light-hover dark:hover:bg-obsidian-hover"
           title="Code"
         >
           <FiCode />
         </button>
+
+        <div className="border-r border-light-border dark:border-obsidian-border mx-1 h-6"></div>
+
+        <button 
+          onClick={formatBulletList}
+          className="p-1.5 rounded hover:bg-light-hover dark:hover:bg-obsidian-hover"
+          title="Bullet List"
+        >
+          <FiList />
+        </button>
+        <button 
+          onClick={formatNumberList}
+          className="p-1.5 rounded hover:bg-light-hover dark:hover:bg-obsidian-hover"
+          title="Numbered List"
+        >
+          {/* Using a different icon or style for numbered list might be better UX wise */}
+          <FiList style={{ transform: 'scaleY(-1)' }} /> {/* Basic way to differentiate, consider specific icon */}
+        </button>
+        <button 
+          onClick={() => formatHeading(1)}
+          className="p-1.5 rounded hover:bg-light-hover dark:hover:bg-obsidian-hover"
+          title="Heading 1"
+        >
+          <FiType />
+        </button>
+        <button 
+          onClick={() => formatHeading(2)}
+          className="p-1.5 rounded hover:bg-light-hover dark:hover:bg-obsidian-hover"
+          title="Heading 2"
+        >
+          <FiHash />
+        </button>
         
-        <div className="border-r border-obsidian-border mx-1 h-6"></div>
-        
-        <button 
-          onClick={formatBulletList}
-          className="p-1.5 rounded hover:bg-obsidian-hover"
-          title="Bullet List"
-        >
-          <FiList />
-        </button>
-        <button 
-          onClick={formatNumberList}
-          className="p-1.5 rounded hover:bg-obsidian-hover"
-          title="Numbered List"
-        >
-          <FiList className="transform rotate-180" />
-        </button>
-        <button 
-          onClick={() => formatHeading(1)}
-          className="p-1.5 rounded hover:bg-obsidian-hover"
-          title="Heading 1"
-        >
-          <FiType />
-        </button>
-        <button 
-          onClick={() => formatHeading(2)}
-          className="p-1.5 rounded hover:bg-obsidian-hover"
-          title="Heading 2"
-        >
-          {/* Using FiHash for H2, could use a different icon or text for H3 etc. */}
-          <FiHash />
-        </button>
-        {/* Example for H3 if needed
-        <button
-          onClick={() => formatHeading(3)}
-          className="p-1.5 rounded hover:bg-obsidian-hover"
-          title="Heading 3"
-        >
-          H3
-        </button>
-        */}
-        
-        <div className="border-r border-obsidian-border mx-1 h-6"></div>
-        
+        <div className="border-r border-light-border dark:border-obsidian-border mx-1 h-6"></div>
+
         <button 
           onClick={insertLink}
-          className="p-1.5 rounded hover:bg-obsidian-hover"
+          className="p-1.5 rounded hover:bg-light-hover dark:hover:bg-obsidian-hover"
           title="Insert Link"
         >
           <FiLink />
         </button>
         <button 
           onClick={insertBlockReference}
-          className="p-1.5 rounded hover:bg-obsidian-hover"
+          className="p-1.5 rounded hover:bg-light-hover dark:hover:bg-obsidian-hover"
           title="Insert Block Reference"
         >
           <FiFileText />
         </button>
         <button 
           onClick={insertCheckList}
-          className="p-1.5 rounded hover:bg-obsidian-hover"
+          className="p-1.5 rounded hover:bg-light-hover dark:hover:bg-obsidian-hover"
           title="Insert Task"
         >
           <FiCheckSquare />
         </button>
       </div>
 
-      {/* Recording Controls Area */}
       <div className="flex items-center space-x-2">
         {isRecordingActive && (
-          <span className="text-sm text-obsidian-muted font-mono">
+          <span className="text-sm text-light-muted dark:text-obsidian-muted font-mono tabular-nums">
             {formatRecordingTime(currentRecordingOffsetMs)}
           </span>
         )}
@@ -321,15 +262,16 @@
           className={`p-1.5 rounded ${
             isRecordingActive
               ? 'bg-red-600 text-white hover:bg-red-700'
-              : 'bg-blue-600 text-white hover:bg-blue-700' // Or just hover:bg-obsidian-hover for non-active
+              // For non-active, use theme-aware accent
+              : 'bg-light-accent dark:bg-obsidian-accent text-white hover:opacity-90' 
           }`}
           title={isRecordingActive ? "Stop Recording" : "Start Recording"}
         >
-          {isRecordingActive ? <FiStop /> : <FiPlay />} {/* Using FiPlay for record start */}
+          {isRecordingActive ? <FiStop /> : <FiPlay />}
         </button>
       </div>
     </div>
   );
 };
 
-export default EditorToolbar;
+export default EditorToolbar;
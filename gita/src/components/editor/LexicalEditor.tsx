--- conflicted
+++ resolved
@@ -5,18 +5,14 @@
 import { HistoryPlugin } from '@lexical/react/LexicalHistoryPlugin';
 import { AutoFocusPlugin } from '@lexical/react/LexicalAutoFocusPlugin';
 import { HeadingNode, QuoteNode } from '@lexical/rich-text';
-import { ListItemNode, ListNode, CheckListNode } from '@lexical/list'; // Added CheckListNode
+import { ListItemNode, ListNode, CheckListNode } from '@lexical/list'; // CheckListNode was in both
 import { CodeHighlightNode, CodeNode } from '@lexical/code';
 import { TableNode, TableCellNode, TableRowNode } from '@lexical/table';
 import { AutoLinkNode, LinkNode } from '@lexical/link';
 
-// Assuming custom node paths - user will need to verify/adjust
 import { BlockReferenceNode } from '../nodes/BlockReferenceNode';
-<<<<<<< HEAD
-import { AudioBlockNode } from '../nodes/AudioBlockNode'; // Uncommented and path assumed correct
-=======
-// import { AudioBlockNode } from '../nodes/AudioBlockNode'; // If AudioBlockNode is also needed
->>>>>>> 444bc3ef
+import { AudioBlockNode } from '../nodes/AudioBlockNode'; // Keep this from jules_wip
+
 import { LinkPlugin } from '@lexical/react/LexicalLinkPlugin';
 import { ListPlugin } from '@lexical/react/LexicalListPlugin';
 import { MarkdownShortcutPlugin } from '@lexical/react/LexicalMarkdownShortcutPlugin';
@@ -26,22 +22,20 @@
 
 import { markdownToLexical, lexicalToMarkdown } from '../../utils/markdownUtils';
 import EditorToolbar from './EditorToolbar';
-import AutoTimestampPlugin from './plugins/AutoTimestampPlugin'; // Import the new plugin
+import AutoTimestampPlugin from './plugins/AutoTimestampPlugin';
 import './LexicalEditor.css';
 
 interface LexicalEditorProps {
   initialContent?: string;
   onChange?: (content: string) => void;
-  // isRecording and currentRecordingId are removed as Toolbar will get them from Zustand store
-  currentNoteId: string; // Added to pass to toolbar for start_recording command
+  currentNoteId: string; 
 }
 
 const LexicalEditor: React.FC<LexicalEditorProps> = ({
   initialContent = '',
   onChange,
-  currentNoteId // Added
+  currentNoteId
 }) => {
-  // Define the editor theme
   const theme = {
     ltr: 'ltr',
     rtl: 'rtl',
@@ -62,6 +56,8 @@
       ol: 'editor-list-ol',
       ul: 'editor-list-ul',
       listitem: 'editor-listitem',
+      listitemChecked: 'editor-listitem-checked', // Added for checklist
+      listitemUnchecked: 'editor-listitem-unchecked', // Added for checklist
     },
     image: 'editor-image',
     link: 'editor-link',
@@ -106,11 +102,12 @@
       url: 'editor-tokenOperator',
       variable: 'editor-tokenVariable',
     },
+    // For AudioBlockNode custom styling if needed
+    audioBlock: 'editor-audio-block', 
   };
 
-  // Define the editor config
   const editorConfig = {
-    editorState: initialContent ? markdownToLexical(initialContent) : undefined, // Or markdownToLexical(initialContent || "") which is safer
+    editorState: initialContent ? markdownToLexical(initialContent) : undefined,
     namespace: 'obsidian-replica-editor',
     theme,
     onError: (error: Error) => {
@@ -128,17 +125,12 @@
       TableRowNode,
       AutoLinkNode,
       LinkNode,
-      CheckListNode, // Register CheckListNode
-      BlockReferenceNode, // Register BlockReferenceNode
-<<<<<<< HEAD
-      AudioBlockNode, // Register AudioBlockNode
-=======
-      // AudioBlockNode, // Register AudioBlockNode if used
->>>>>>> 444bc3ef
+      CheckListNode, 
+      BlockReferenceNode,
+      AudioBlockNode, // Keep this from jules_wip
     ],
   };
 
-  // Handle editor state changes
   const handleEditorChange = (editorState: EditorState) => {
     if (onChange) {
       const markdown = lexicalToMarkdown(editorState);
@@ -147,10 +139,9 @@
   };
 
   return (
-    <div className="lexical-editor-container">
+    <div className="lexical-editor-container bg-light-bg dark:bg-obsidian-bg text-light-text dark:text-obsidian-text">
       <LexicalComposer initialConfig={editorConfig}>
         <div className="editor-inner">
-          {/* Pass currentNoteId to EditorToolbar */}
           <EditorToolbar currentNoteId={currentNoteId} />
           <div className="editor-content">
             <RichTextPlugin
@@ -163,7 +154,7 @@
             <LinkPlugin />
             <MarkdownShortcutPlugin transformers={TRANSFORMERS} />
             <OnChangePlugin onChange={handleEditorChange} />
-            <AutoTimestampPlugin /> {/* Add the new plugin here */}
+            <AutoTimestampPlugin /> 
           </div>
         </div>
       </LexicalComposer>
@@ -171,4 +162,4 @@
   );
 };
 
-export default LexicalEditor;
+export default LexicalEditor;
<<<<<<< HEAD
import { LexicalNode, NodeKey, SerializedLexicalNode, Spread, DecoratorNode } from 'lexical';
=======
import { EditorConfig, LexicalNode, NodeKey, SerializedLexicalNode, Spread, DecoratorNode } from 'lexical';
>>>>>>> 430f9403
import React from 'react';

export interface BlockReferencePayload {
  blockId: string;
  noteId: string;
  previewText: string;
}

export type SerializedBlockReferenceNode = Spread<
  {
    blockId: string;
    noteId: string;
    previewText: string;
    type: 'block-reference';
    version: 1;
  },
  SerializedLexicalNode
>;

export class BlockReferenceNode extends DecoratorNode<React.ReactNode> {
  __blockId: string;
  __noteId: string;
  __previewText: string;

  static getType(): string {
    return 'block-reference';
  }

  static clone(node: BlockReferenceNode): BlockReferenceNode {
    return new BlockReferenceNode(
      node.__blockId,
      node.__noteId,
      node.__previewText,
      node.__key
    );
  }

  constructor(
    blockId: string,
    noteId: string,
    previewText: string,
    key?: NodeKey
  ) {
    super(key);
    this.__blockId = blockId;
    this.__noteId = noteId;
    this.__previewText = previewText;
  }

  createDOM(): HTMLElement {
    const span = document.createElement('span');
    span.className = 'editor-block-reference';
    return span;
  }

  updateDOM(): false {
    return false;
  }

  static importJSON(serializedNode: SerializedBlockReferenceNode): BlockReferenceNode {
    const { blockId, noteId, previewText } = serializedNode;
    const node = new BlockReferenceNode(blockId, noteId, previewText);
    return node;
  }

  exportJSON(): SerializedBlockReferenceNode {
    return {
      blockId: this.__blockId,
      noteId: this.__noteId,
      previewText: this.__previewText,
      type: 'block-reference',
      version: 1,
    };
  }

  decorate(): React.ReactNode {
    return (
      <span className="editor-block-reference" title={`Reference to block in ${this.__noteId}`}>
        {this.__previewText || `Block reference: ${this.__blockId}`}
      </span>
    );
  }
}

export function $createBlockReferenceNode(
  blockId: string,
  noteId: string,
  previewText: string
): BlockReferenceNode {
  return new BlockReferenceNode(blockId, noteId, previewText);
}

export function $isBlockReferenceNode(
  node: LexicalNode | null | undefined
): node is BlockReferenceNode {
  return node instanceof BlockReferenceNode;
}
<|MERGE_RESOLUTION|>--- conflicted
+++ resolved
@@ -1,8 +1,6 @@
-<<<<<<< HEAD
+
 import { LexicalNode, NodeKey, SerializedLexicalNode, Spread, DecoratorNode } from 'lexical';
-=======
-import { EditorConfig, LexicalNode, NodeKey, SerializedLexicalNode, Spread, DecoratorNode } from 'lexical';
->>>>>>> 430f9403
+
 import React from 'react';
 
 export interface BlockReferencePayload {

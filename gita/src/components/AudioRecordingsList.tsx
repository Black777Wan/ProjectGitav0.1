<<<<<<< HEAD
import React, { useState, useEffect } from 'react';
import { FiClock, FiPlay, FiTrash2, FiLoader, FiAlertTriangle } from 'react-icons/fi'; // Added Loader and AlertTriangle
=======
import React, { useState, useEffect, useCallback } from 'react';
import { convertFileSrc } from '@tauri-apps/api/tauri';
import { FiClock, FiPlay, FiTrash2, FiLoader } from 'react-icons/fi';
>>>>>>> 444bc3ef
import { AudioRecording } from '../types';
import { getAudioRecordings } from '../api/audio';
import AudioPlayer from './AudioPlayer';
import { convertFileSrc } from '@tauri-apps/api/tauri'; // Import convertFileSrc

// --- PlayableAudioItem Sub-component ---
interface PlayableAudioItemProps {
  filePath: string;
  startTime?: number; // Optional, defaults to 0
}

const PlayableAudioItem: React.FC<PlayableAudioItemProps> = ({ filePath, startTime = 0 }) => {
  const [playableSrc, setPlayableSrc] = useState<string | null>(null);
  const [error, setError] = useState<string | null>(null);
  const [isLoading, setIsLoading] = useState(true);

  useEffect(() => {
    if (filePath) {
      setIsLoading(true);
      setError(null);
      setPlayableSrc(null); // Reset before attempting to load
      try {
        const src = convertFileSrc(filePath);
        setPlayableSrc(src);
      } catch (e) {
        console.error(`Error converting file path ${filePath}:`, e);
        setError("Could not load audio source.");
        setPlayableSrc(null);
      } finally {
        setIsLoading(false);
      }
    } else {
      setError("No file path provided.");
      setIsLoading(false);
    }
  }, [filePath]);

  if (isLoading) return (
    <div className="text-xs text-obsidian-muted flex items-center">
      <FiLoader className="animate-spin mr-2" /> Loading player...
    </div>
  );
  if (error) return (
    <div className="text-xs text-red-500 flex items-center">
      <FiAlertTriangle className="mr-2" /> {error}
    </div>
  );
  if (!playableSrc) return (
    <div className="text-xs text-obsidian-muted">
      Audio not available.
    </div>
  );

  return <AudioPlayer audioSrc={playableSrc} startTime={startTime / 1000} />; // Assuming AudioPlayer expects seconds
};
// --- End PlayableAudioItem Sub-component ---


interface AudioRecordingsListProps {
  noteId: string;
}

const AudioRecordingsList: React.FC<AudioRecordingsListProps> = ({ noteId }) => {
  const [recordings, setRecordings] = useState<AudioRecording[]>([]);
  const [isLoading, setIsLoading] = useState(true); // For loading the list of recordings
  const [error, setError] = useState<string | null>(null); // For errors during list loading
  const [expandedRecordingId, setExpandedRecordingId] = useState<string | null>(null); // ID of the currently expanded recording

  // State for the currently expanded recording's playable audio source and related errors/loading
  const [currentPlayableSrc, setCurrentPlayableSrc] = useState<string | null>(null); // Asset URL from convertFileSrc
  const [conversionError, setConversionError] = useState<string | null>(null); // Error during convertFileSrc
  const [isConvertingSrc, setIsConvertingSrc] = useState(false); // True while convertFileSrc is running

  // Load recordings when the component mounts or noteId changes
  useEffect(() => {
    const loadRecordings = async () => {
      try {
        setIsLoading(true);
        setError(null);
        
        const recordingsData = await getAudioRecordings(noteId);
        setRecordings(recordingsData);
      } catch (err) {
        console.error('Failed to load recordings:', err);
        setError('Failed to load recordings');
      } finally {
        setIsLoading(false);
      }
    };
    
    loadRecordings();
  }, [noteId]);

  // Format the recording date
  const formatRecordingDate = (dateString: string) => {
    const date = new Date(dateString);
    return date.toLocaleString();
  };

  // Format the duration
  const formatDuration = (durationMs: number) => {
    const totalSeconds = Math.floor(durationMs / 1000);
    const minutes = Math.floor(totalSeconds / 60);
    const seconds = totalSeconds % 60;
    return `${minutes}:${seconds.toString().padStart(2, '0')}`;
  };

  /**
   * Toggles the expanded state for a recording item.
   * When a recording is expanded, its `filePath` is converted to a playable
   * URL using Tauri's `convertFileSrc`. This URL is then used by the AudioPlayer.
   * Handles loading and error states for this conversion process.
   */
  const toggleExpanded = useCallback(async (recordingId: string) => {
    setConversionError(null);
    setCurrentPlayableSrc(null);

    if (expandedRecordingId === recordingId) {
      // If already expanded, collapse it
      setExpandedRecordingId(null);
    } else {
      // If different recording or none expanded, expand this one
      setExpandedRecordingId(recordingId);
      const recording = recordings.find(r => r.id === recordingId);
      if (recording) {
        setIsConvertingSrc(true); // Indicate that we are preparing the audio source
        try {
          // `convertFileSrc` is essential for Tauri to serve local files to the webview.
          // It transforms a local file path into a URL like `asset://localhost/path/to/file`.
          const playableSrc = convertFileSrc(recording.filePath);
          setCurrentPlayableSrc(playableSrc);
        } catch (e) {
          console.error("Error converting file path for playback:", recording.filePath, e);
          setConversionError("Could not load audio. File path may be invalid or inaccessible.");
          setCurrentPlayableSrc(null);
        } finally {
          setIsConvertingSrc(false); // Conversion attempt finished
        }
      }
    }
  }, [expandedRecordingId, recordings]); // Depends on current expanded ID and the list of recordings

  return (
    <div className="p-4">
      <h3 className="text-lg font-medium mb-4">Audio Recordings</h3>
      
      {isLoading ? (
        <div className="text-center text-obsidian-muted py-4">Loading recordings...</div>
      ) : error ? (
        <div className="text-center text-red-500 py-4">{error}</div>
      ) : recordings.length === 0 ? (
        <div className="text-center text-obsidian-muted py-4">No recordings found for this note</div>
      ) : (
        <div className="space-y-4">
          {recordings.map((recording) => (
            <div 
              key={recording.id} 
              className="bg-obsidian-active rounded-md p-3 border border-obsidian-border"
            >
              <div className="flex items-center justify-between mb-2">
                <div className="flex items-center">
                  <button
                    onClick={() => toggleExpanded(recording.id)}
                    className="p-2 rounded-full bg-obsidian-accent text-white mr-3 flex items-center justify-center"
                    title={expandedRecordingId === recording.id ? "Hide Player" : "Show Player"}
                    disabled={isConvertingSrc && expandedRecordingId === recording.id}
                  >
                    {isConvertingSrc && expandedRecordingId === recording.id ? (
                      <FiLoader size={14} className="animate-spin" />
                    ) : (
                      <FiPlay size={14} />
                    )}
                  </button>
                  <div>
                    <div className="text-sm font-medium">
                      Recording {new Date(parseInt(recording.id.split('_')[1])).toLocaleTimeString()}
                    </div>
                    <div className="text-xs text-obsidian-muted flex items-center">
                      <FiClock size={12} className="mr-1" />
                      {formatRecordingDate(recording.recordedAt)} • {formatDuration(recording.duration)}
                    </div>
                  </div>
                </div>
                <button
                  className="p-1.5 text-obsidian-muted hover:text-red-500 rounded hover:bg-obsidian-hover"
                  title="Delete Recording"
                >
                  <FiTrash2 size={16} />
                </button>
              </div>
              
              {expandedRecordingId === recording.id && (
                <div className="mt-3">
<<<<<<< HEAD
                  <PlayableAudioItem
                    filePath={recording.filePath}
                    // startTime is 0 for full playback here, PlayableAudioItem defaults to 0 if not provided
                    // AudioPlayer inside PlayableAudioItem will handle ms to seconds conversion if necessary
                  />
=======
                  {isConvertingSrc ? (
                    <div className="text-center text-obsidian-muted text-sm py-2">Loading player...</div>
                  ) : conversionError ? (
                    <div className="text-center text-red-500 text-sm py-2">{conversionError}</div>
                  ) : currentPlayableSrc ? (
                    <AudioPlayer
                      audioSrc={currentPlayableSrc}
                      startTime={0}
                    />
                  ) : (
                    <div className="text-center text-obsidian-muted text-sm py-2">Could not load audio player.</div>
                  )}
>>>>>>> 444bc3ef
                </div>
              )}
            </div>
          ))}
        </div>
      )}
    </div>
  );
};

export default AudioRecordingsList;
<|MERGE_RESOLUTION|>--- conflicted
+++ resolved
@@ -1,17 +1,11 @@
-<<<<<<< HEAD
-import React, { useState, useEffect } from 'react';
-import { FiClock, FiPlay, FiTrash2, FiLoader, FiAlertTriangle } from 'react-icons/fi'; // Added Loader and AlertTriangle
-=======
-import React, { useState, useEffect, useCallback } from 'react';
-import { convertFileSrc } from '@tauri-apps/api/tauri';
-import { FiClock, FiPlay, FiTrash2, FiLoader } from 'react-icons/fi';
->>>>>>> 444bc3ef
+import React, { useState, useEffect, useCallback } from 'react'; // Combined imports
+import { FiClock, FiPlay, FiTrash2, FiLoader, FiAlertTriangle } from 'react-icons/fi'; // Combined icons
 import { AudioRecording } from '../types';
 import { getAudioRecordings } from '../api/audio';
 import AudioPlayer from './AudioPlayer';
-import { convertFileSrc } from '@tauri-apps/api/tauri'; // Import convertFileSrc
+import { convertFileSrc } from '@tauri-apps/api/tauri'; // Kept import
 
-// --- PlayableAudioItem Sub-component ---
+// --- PlayableAudioItem Sub-component (from jules_wip) ---
 interface PlayableAudioItemProps {
   filePath: string;
   startTime?: number; // Optional, defaults to 0
@@ -59,7 +53,7 @@
     </div>
   );
 
-  return <AudioPlayer audioSrc={playableSrc} startTime={startTime / 1000} />; // Assuming AudioPlayer expects seconds
+  return <AudioPlayer audioSrc={playableSrc} startTime={startTime} />;
 };
 // --- End PlayableAudioItem Sub-component ---
 
@@ -74,18 +68,14 @@
   const [error, setError] = useState<string | null>(null); // For errors during list loading
   const [expandedRecordingId, setExpandedRecordingId] = useState<string | null>(null); // ID of the currently expanded recording
 
-  // State for the currently expanded recording's playable audio source and related errors/loading
-  const [currentPlayableSrc, setCurrentPlayableSrc] = useState<string | null>(null); // Asset URL from convertFileSrc
-  const [conversionError, setConversionError] = useState<string | null>(null); // Error during convertFileSrc
-  const [isConvertingSrc, setIsConvertingSrc] = useState(false); // True while convertFileSrc is running
-
   // Load recordings when the component mounts or noteId changes
   useEffect(() => {
     const loadRecordings = async () => {
       try {
         setIsLoading(true);
         setError(null);
-        
+        setExpandedRecordingId(null); // Reset expanded view when note changes
+
         const recordingsData = await getAudioRecordings(noteId);
         setRecordings(recordingsData);
       } catch (err) {
@@ -95,7 +85,7 @@
         setIsLoading(false);
       }
     };
-    
+
     loadRecordings();
   }, [noteId]);
 
@@ -115,110 +105,67 @@
 
   /**
    * Toggles the expanded state for a recording item.
-   * When a recording is expanded, its `filePath` is converted to a playable
-   * URL using Tauri's `convertFileSrc`. This URL is then used by the AudioPlayer.
-   * Handles loading and error states for this conversion process.
    */
-  const toggleExpanded = useCallback(async (recordingId: string) => {
-    setConversionError(null);
-    setCurrentPlayableSrc(null);
-
+  const toggleExpanded = useCallback((recordingId: string) => {
     if (expandedRecordingId === recordingId) {
       // If already expanded, collapse it
       setExpandedRecordingId(null);
     } else {
       // If different recording or none expanded, expand this one
       setExpandedRecordingId(recordingId);
-      const recording = recordings.find(r => r.id === recordingId);
-      if (recording) {
-        setIsConvertingSrc(true); // Indicate that we are preparing the audio source
-        try {
-          // `convertFileSrc` is essential for Tauri to serve local files to the webview.
-          // It transforms a local file path into a URL like `asset://localhost/path/to/file`.
-          const playableSrc = convertFileSrc(recording.filePath);
-          setCurrentPlayableSrc(playableSrc);
-        } catch (e) {
-          console.error("Error converting file path for playback:", recording.filePath, e);
-          setConversionError("Could not load audio. File path may be invalid or inaccessible.");
-          setCurrentPlayableSrc(null);
-        } finally {
-          setIsConvertingSrc(false); // Conversion attempt finished
-        }
-      }
     }
-  }, [expandedRecordingId, recordings]); // Depends on current expanded ID and the list of recordings
+  }, [expandedRecordingId]);
 
   return (
     <div className="p-4">
-      <h3 className="text-lg font-medium mb-4">Audio Recordings</h3>
-      
+      <h3 className="text-lg font-medium mb-4 text-light-text dark:text-obsidian-text">Audio Recordings</h3>
+
       {isLoading ? (
-        <div className="text-center text-obsidian-muted py-4">Loading recordings...</div>
+        <div className="text-center text-light-muted dark:text-obsidian-muted py-4">Loading recordings...</div>
       ) : error ? (
         <div className="text-center text-red-500 py-4">{error}</div>
       ) : recordings.length === 0 ? (
-        <div className="text-center text-obsidian-muted py-4">No recordings found for this note</div>
+        <div className="text-center text-light-muted dark:text-obsidian-muted py-4">No recordings found for this note</div>
       ) : (
         <div className="space-y-4">
           {recordings.map((recording) => (
             <div 
               key={recording.id} 
-              className="bg-obsidian-active rounded-md p-3 border border-obsidian-border"
+              className="bg-light-active dark:bg-obsidian-active rounded-md p-3 border border-light-border dark:border-obsidian-border"
             >
               <div className="flex items-center justify-between mb-2">
                 <div className="flex items-center">
                   <button
                     onClick={() => toggleExpanded(recording.id)}
-                    className="p-2 rounded-full bg-obsidian-accent text-white mr-3 flex items-center justify-center"
+                    className="p-2 rounded-full bg-light-accent dark:bg-obsidian-accent text-white mr-3 flex items-center justify-center"
                     title={expandedRecordingId === recording.id ? "Hide Player" : "Show Player"}
-                    disabled={isConvertingSrc && expandedRecordingId === recording.id}
                   >
-                    {isConvertingSrc && expandedRecordingId === recording.id ? (
-                      <FiLoader size={14} className="animate-spin" />
-                    ) : (
-                      <FiPlay size={14} />
-                    )}
+                    <FiPlay size={14} />
                   </button>
                   <div>
-                    <div className="text-sm font-medium">
+                    <div className="text-sm font-medium text-light-text dark:text-obsidian-text">
                       Recording {new Date(parseInt(recording.id.split('_')[1])).toLocaleTimeString()}
                     </div>
-                    <div className="text-xs text-obsidian-muted flex items-center">
+                    <div className="text-xs text-light-muted dark:text-obsidian-muted flex items-center">
                       <FiClock size={12} className="mr-1" />
                       {formatRecordingDate(recording.recordedAt)} • {formatDuration(recording.duration)}
                     </div>
                   </div>
                 </div>
                 <button
-                  className="p-1.5 text-obsidian-muted hover:text-red-500 rounded hover:bg-obsidian-hover"
+                  className="p-1.5 text-light-muted dark:text-obsidian-muted hover:text-red-500 rounded hover:bg-light-hover dark:hover:bg-obsidian-hover"
                   title="Delete Recording"
                 >
                   <FiTrash2 size={16} />
                 </button>
               </div>
-              
+
               {expandedRecordingId === recording.id && (
                 <div className="mt-3">
-<<<<<<< HEAD
                   <PlayableAudioItem
                     filePath={recording.filePath}
                     // startTime is 0 for full playback here, PlayableAudioItem defaults to 0 if not provided
-                    // AudioPlayer inside PlayableAudioItem will handle ms to seconds conversion if necessary
                   />
-=======
-                  {isConvertingSrc ? (
-                    <div className="text-center text-obsidian-muted text-sm py-2">Loading player...</div>
-                  ) : conversionError ? (
-                    <div className="text-center text-red-500 text-sm py-2">{conversionError}</div>
-                  ) : currentPlayableSrc ? (
-                    <AudioPlayer
-                      audioSrc={currentPlayableSrc}
-                      startTime={0}
-                    />
-                  ) : (
-                    <div className="text-center text-obsidian-muted text-sm py-2">Could not load audio player.</div>
-                  )}
->>>>>>> 444bc3ef
                 </div>
               )}
             </div>
@@ -229,4 +176,4 @@
   );
 };
 
-export default AudioRecordingsList;
+export default AudioRecordingsList;
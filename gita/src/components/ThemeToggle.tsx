import React, { useState, useEffect } from 'react';
import { FiSun, FiMoon } from 'react-icons/fi';

interface ThemeToggleProps {
  className?: string;
}

const ThemeToggle: React.FC<ThemeToggleProps> = ({ className = '' }) => {
  /**
   * Initializes the `isDarkMode` state.
   * Priority:
   * 1. Value from `localStorage` (if previously set by the user).
   * 2. System preference (`prefers-color-scheme`).
   */
  const [isDarkMode, setIsDarkMode] = useState(() => {
    const savedTheme = localStorage.getItem('theme');
    if (savedTheme) {
      return savedTheme === 'dark';
    }
    // If no theme is saved in localStorage, use the system preference.
    return window.matchMedia('(prefers-color-scheme: dark)').matches;
  });

  /**
   * Effect to apply theme changes to the application.
   * When `isDarkMode` changes:
   * 1. Adds or removes the 'dark' class from the `<html>` element (`document.documentElement`).
   *    This class is used by Tailwind CSS for dark mode styling (`darkMode: 'class'`).
   * 2. Saves the current theme preference to `localStorage`.
   */
  useEffect(() => {
<<<<<<< HEAD
    const root = window.document.documentElement;
    if (isDarkMode) {
      root.classList.add('dark');
    } else {
      root.classList.remove('dark');
    }
    localStorage.setItem('theme', isDarkMode ? 'dark' : 'light');
    // console.log(`Theme switched to ${isDarkMode ? 'dark' : 'light'} mode, class 'dark' ${isDarkMode ? 'added' : 'removed'}`);
=======
    if (isDarkMode) {
      document.documentElement.classList.add('dark');
    } else {
      document.documentElement.classList.remove('dark');
    }
    localStorage.setItem('theme', isDarkMode ? 'dark' : 'light');
>>>>>>> 444bc3ef
  }, [isDarkMode]);

  const toggleTheme = () => {
    setIsDarkMode(!isDarkMode);
  };

  return (
    <button
      onClick={toggleTheme}
      // Update button styling to be theme-aware
      className={`p-2 rounded-full hover:bg-light-hover dark:hover:bg-obsidian-hover transition-colors duration-200 ${className}`}
      title={isDarkMode ? 'Switch to Light Mode' : 'Switch to Dark Mode'}
    >
      {isDarkMode ? <FiSun size={18} className="text-obsidian-text" /> : <FiMoon size={18} className="text-light-text" />}
    </button>
  );
};

export default ThemeToggle;
<|MERGE_RESOLUTION|>--- conflicted
+++ resolved
@@ -29,23 +29,13 @@
    * 2. Saves the current theme preference to `localStorage`.
    */
   useEffect(() => {
-<<<<<<< HEAD
-    const root = window.document.documentElement;
-    if (isDarkMode) {
-      root.classList.add('dark');
-    } else {
-      root.classList.remove('dark');
-    }
-    localStorage.setItem('theme', isDarkMode ? 'dark' : 'light');
-    // console.log(`Theme switched to ${isDarkMode ? 'dark' : 'light'} mode, class 'dark' ${isDarkMode ? 'added' : 'removed'}`);
-=======
+    // Use main's version for this block
     if (isDarkMode) {
       document.documentElement.classList.add('dark');
     } else {
       document.documentElement.classList.remove('dark');
     }
     localStorage.setItem('theme', isDarkMode ? 'dark' : 'light');
->>>>>>> 444bc3ef
   }, [isDarkMode]);
 
   const toggleTheme = () => {
@@ -56,12 +46,14 @@
     <button
       onClick={toggleTheme}
       // Update button styling to be theme-aware
-      className={`p-2 rounded-full hover:bg-light-hover dark:hover:bg-obsidian-hover transition-colors duration-200 ${className}`}
+      className={`p-2 rounded-full hover:bg-light-hover dark:hover:bg-obsidian-hover text-light-text dark:text-obsidian-text transition-colors duration-200 ${className}`}
       title={isDarkMode ? 'Switch to Light Mode' : 'Switch to Dark Mode'}
     >
-      {isDarkMode ? <FiSun size={18} className="text-obsidian-text" /> : <FiMoon size={18} className="text-light-text" />}
+      {/* Use jules_wip version for icons to make them theme-aware, but simplify class if parent handles color */}
+      {/* The button itself now has text-light-text dark:text-obsidian-text, so icons should inherit */}
+      {isDarkMode ? <FiSun size={18} /> : <FiMoon size={18} />}
     </button>
   );
 };
 
-export default ThemeToggle;
+export default ThemeToggle;